// systemd.go - Systemd integration for screensaver management
package systemd

import (
	"fmt"
	"log"
	"os"
	"os/exec"
<<<<<<< HEAD
	"time"
=======
	"sync"
>>>>>>> 9fb844a4

	"github.com/Nomadcxx/sysc-walls/internal/compositor"
	"github.com/Nomadcxx/sysc-walls/internal/config"
)

<<<<<<< HEAD
// ScreensaverProcess represents a single screensaver instance
type ScreensaverProcess struct {
	PID    int
	Cmd    *exec.Cmd
	Output string
=======
// ScreensaverProcess represents a single screensaver process
type ScreensaverProcess struct {
	PID    int
	Cmd    *exec.Cmd
	Output string // Monitor identifier (e.g., "DP-1", "HDMI-A-0")
>>>>>>> 9fb844a4
}

// SystemD handles systemd integration
type SystemD struct {
<<<<<<< HEAD
	config     *config.Config
	processes  []*ScreensaverProcess
	compositor compositor.Compositor
=======
	config    *config.Config
	processes []ScreensaverProcess
	mu        sync.Mutex // Protects processes slice
>>>>>>> 9fb844a4
}

// NewSystemD creates a new SystemD instance
func NewSystemD(cfg *config.Config) *SystemD {
	// Detect compositor
	comp, err := compositor.DetectCompositor()
	if err != nil {
		if cfg.IsDebug() {
			log.Printf("Warning: Failed to detect compositor: %v (multi-monitor may not work)", err)
		}
	} else if cfg.IsDebug() {
		log.Printf("Detected compositor: %s", comp.Name())
	}

	return &SystemD{
<<<<<<< HEAD
		config:     cfg,
		processes:  make([]*ScreensaverProcess, 0),
		compositor: comp,
	}
}

// LaunchScreensaver starts the screensaver on all outputs
func (s *SystemD) LaunchScreensaver(command string) error {
=======
		config:    cfg,
		processes: []ScreensaverProcess{},
	}
}

// LaunchScreensaver starts the screensaver on a specific output
func (s *SystemD) LaunchScreensaver(command string, outputName string) error {
	s.mu.Lock()
	defer s.mu.Unlock()

>>>>>>> 9fb844a4
	// Parse the command string
	args, err := parseCommand(command)
	if err != nil {
		return fmt.Errorf("failed to parse command: %w", err)
	}

	// If compositor not detected, launch on current output only
	if s.compositor == nil {
		if s.config.IsDebug() {
			log.Println("No compositor detected, launching on current output only")
		}
		return s.launchSingle(args)
	}

	// Get all outputs
	outputs, err := s.compositor.GetOutputs()
	if err != nil {
		if s.config.IsDebug() {
			log.Printf("Failed to get outputs: %v, launching on current output only", err)
		}
		return s.launchSingle(args)
	}

	if len(outputs) == 0 {
		return fmt.Errorf("no outputs found")
	}

	if s.config.IsDebug() {
		log.Printf("Launching screensaver on %d outputs: %v", len(outputs), outputs)
	}

	// Save currently focused output to restore later
	originalOutput, err := s.compositor.GetFocusedOutput()
	if err != nil {
		if s.config.IsDebug() {
			log.Printf("Warning: Could not get focused output: %v", err)
		}
		originalOutput = ""
	}

	// Launch screensaver on each output
	for _, output := range outputs {
		if s.config.IsDebug() {
			log.Printf("Focusing output: %s", output)
		}

		// Focus this output
		if err := s.compositor.FocusOutput(output); err != nil {
			if s.config.IsDebug() {
				log.Printf("Warning: Failed to focus output %s: %v", output, err)
			}
			continue
		}

		// Small delay to allow focus to settle
		time.Sleep(100 * time.Millisecond)

		// Launch screensaver on this output
		cmd := exec.Command(args[0], args[1:]...)
		if err := cmd.Start(); err != nil {
			if s.config.IsDebug() {
				log.Printf("Warning: Failed to start screensaver on %s: %v", output, err)
			}
			continue
		}

		// Track this process
		process := &ScreensaverProcess{
			PID:    cmd.Process.Pid,
			Cmd:    cmd,
			Output: output,
		}
		s.processes = append(s.processes, process)

		if s.config.IsDebug() {
			log.Printf("Launched screensaver on %s with PID: %d", output, process.PID)
		}

		// Small delay between launches
		time.Sleep(100 * time.Millisecond)
	}

	// Restore original focus
	if originalOutput != "" {
		if err := s.compositor.FocusOutput(originalOutput); err != nil {
			if s.config.IsDebug() {
				log.Printf("Warning: Failed to restore focus to %s: %v", originalOutput, err)
			}
		}
	}

	if len(s.processes) == 0 {
		return fmt.Errorf("failed to launch screensaver on any output")
	}

	if s.config.IsDebug() {
		log.Printf("Successfully launched %d screensaver instance(s)", len(s.processes))
	}
	return nil
}

// launchSingle launches screensaver on current output only (fallback)
func (s *SystemD) launchSingle(args []string) error {
	cmd := exec.Command(args[0], args[1:]...)
	if err := cmd.Start(); err != nil {
		return fmt.Errorf("failed to start screensaver: %w", err)
	}

<<<<<<< HEAD
	process := &ScreensaverProcess{
		PID:    cmd.Process.Pid,
		Cmd:    cmd,
		Output: "unknown",
=======
	// Store the process
	process := ScreensaverProcess{
		PID:    cmd.Process.Pid,
		Cmd:    cmd,
		Output: outputName,
>>>>>>> 9fb844a4
	}
	s.processes = append(s.processes, process)

	if s.config.IsDebug() {
<<<<<<< HEAD
		log.Printf("Launched screensaver with PID: %d", process.PID)
=======
		log.Printf("Launched screensaver on %s with PID: %d", outputName, process.PID)
>>>>>>> 9fb844a4
	}

	return nil
}

<<<<<<< HEAD
// StopScreensaver stops all screensaver instances
func (s *SystemD) StopScreensaver() error {
	if s.config.IsDebug() {
		log.Printf("SystemD.StopScreensaver called - %d process(es) tracked", len(s.processes))
=======
// StopScreensaver stops all screensaver processes
func (s *SystemD) StopScreensaver() error {
	s.mu.Lock()
	defer s.mu.Unlock()

	if s.config.IsDebug() {
		log.Printf("StopScreensaver called - %d processes tracked", len(s.processes))
>>>>>>> 9fb844a4
	}

	if len(s.processes) == 0 {
		if s.config.IsDebug() {
			log.Println("No tracked processes, trying pkill anyway")
		}
<<<<<<< HEAD
		// Try pkill as fallback
=======
		// Fallback: try pkill
>>>>>>> 9fb844a4
		killCmd := exec.Command("pkill", "-f", "kitty.*--class.*sysc-walls-screensaver")
		if err := killCmd.Run(); err != nil {
			return fmt.Errorf("pkill failed and no tracked processes: %w", err)
		}
		if s.config.IsDebug() {
			log.Println("Killed via pkill despite no tracked processes")
		}
		return nil
	}

	// Kill all tracked processes
<<<<<<< HEAD
	var lastErr error
	killedCount := 0

	for _, process := range s.processes {
		if process.Cmd == nil {
			continue
		}

		if s.config.IsDebug() {
			log.Printf("Killing screensaver on %s (PID: %d)", process.Output, process.PID)
=======
	var lastError error
	for i, process := range s.processes {
		if s.config.IsDebug() {
			log.Printf("Killing process %d/%d: PID %d (output: %s)",
				i+1, len(s.processes), process.PID, process.Output)
>>>>>>> 9fb844a4
		}

		// Try to kill the process
		if err := process.Cmd.Process.Kill(); err != nil {
<<<<<<< HEAD
			if s.config.IsDebug() {
				log.Printf("Failed to kill PID %d: %v", process.PID, err)
			}
			lastErr = err
			continue
		}

		// Wait for it to finish (don't block on error)
		go func(cmd *exec.Cmd) {
			cmd.Wait()
		}(process.Cmd)

		killedCount++
	}

	// Also use pkill as backup to catch any orphaned processes
	killCmd := exec.Command("pkill", "-f", "kitty.*--class.*sysc-walls-screensaver")
	if err := killCmd.Run(); err == nil && s.config.IsDebug() {
		log.Println("pkill also used as backup")
	}

	// Clear all processes
	s.processes = make([]*ScreensaverProcess, 0)

	if killedCount == 0 && lastErr != nil {
		return fmt.Errorf("failed to stop any screensaver instances: %w", lastErr)
	}

	if s.config.IsDebug() {
		log.Printf("Stopped %d screensaver instance(s)", killedCount)
	}
	return nil
}

// IsRunning checks if any screensaver instance is running
func (s *SystemD) IsRunning() bool {
=======
			log.Printf("Failed to kill PID %d: %v", process.PID, err)
			lastError = err
			continue
		}

		// Wait for process to finish (non-blocking check)
		go func(cmd *exec.Cmd) {
			cmd.Wait()
		}(process.Cmd)
	}

	// Clear all processes
	s.processes = []ScreensaverProcess{}

	if s.config.IsDebug() {
		log.Println("All screensaver processes stopped")
	}

	return lastError
}

// IsRunning checks if any screensaver processes are running
func (s *SystemD) IsRunning() bool {
	s.mu.Lock()
	defer s.mu.Unlock()

>>>>>>> 9fb844a4
	if len(s.processes) == 0 {
		return false
	}

	// Check if at least one process is still running
<<<<<<< HEAD
	for _, process := range s.processes {
		if process.Cmd != nil && process.Cmd.Process != nil {
			if err := process.Cmd.Process.Signal(os.Signal(nil)); err == nil {
				return true
			}
		}
	}

	// No processes running, clear the list
	s.processes = make([]*ScreensaverProcess, 0)
	return false
}

// GetPID returns the process ID of the first screensaver instance if running
func (s *SystemD) GetPID() (*int, error) {
	if len(s.processes) == 0 {
		return nil, fmt.Errorf("screensaver is not running")
	}

	pid := s.processes[0].PID
	return &pid, nil
=======
	stillRunning := []ScreensaverProcess{}
	for _, process := range s.processes {
		if err := process.Cmd.Process.Signal(os.Signal(nil)); err == nil {
			// Process is still running
			stillRunning = append(stillRunning, process)
		}
	}

	// Update processes list to only include running processes
	s.processes = stillRunning

	return len(s.processes) > 0
}

// GetPIDs returns the process IDs of all running screensavers
func (s *SystemD) GetPIDs() ([]int, error) {
	s.mu.Lock()
	defer s.mu.Unlock()

	if len(s.processes) == 0 {
		return nil, fmt.Errorf("no screensaver processes running")
	}

	pids := make([]int, len(s.processes))
	for i, process := range s.processes {
		pids[i] = process.PID
	}

	return pids, nil
}

// GetProcessCount returns the number of running screensaver processes
func (s *SystemD) GetProcessCount() int {
	s.mu.Lock()
	defer s.mu.Unlock()
	return len(s.processes)
>>>>>>> 9fb844a4
}

// parseCommand parses a command string into arguments
func parseCommand(command string) ([]string, error) {
	// A very simple command parser that splits by spaces
	// For production, consider using a more robust parser like shlex or go-shlex
	if command == "" {
		return nil, fmt.Errorf("empty command string")
	}

	// Split by spaces, respecting quotes
	// This is a simple implementation, for a more robust solution use shlex or similar
	parts := []string{}
	current := ""
	inQuotes := false
	quoteChar := ""

	for _, char := range command {
		switch char {
		case '"', '\'':
			if !inQuotes {
				inQuotes = true
				quoteChar = string(char)
			} else if string(char) == quoteChar {
				inQuotes = false
				quoteChar = ""
			} else {
				current += string(char)
			}
		case ' ':
			if !inQuotes {
				if current != "" {
					parts = append(parts, current)
					current = ""
				}
			} else {
				current += string(char)
			}
		default:
			current += string(char)
		}
	}

	if current != "" {
		parts = append(parts, current)
	}

	// Check if the command exists
	if len(parts) == 0 {
		return nil, fmt.Errorf("no command found")
	}

	return parts, nil
}<|MERGE_RESOLUTION|>--- conflicted
+++ resolved
@@ -6,67 +6,28 @@
 	"log"
 	"os"
 	"os/exec"
-<<<<<<< HEAD
-	"time"
-=======
 	"sync"
->>>>>>> 9fb844a4
-
-	"github.com/Nomadcxx/sysc-walls/internal/compositor"
+
 	"github.com/Nomadcxx/sysc-walls/internal/config"
 )
 
-<<<<<<< HEAD
-// ScreensaverProcess represents a single screensaver instance
-type ScreensaverProcess struct {
-	PID    int
-	Cmd    *exec.Cmd
-	Output string
-=======
 // ScreensaverProcess represents a single screensaver process
 type ScreensaverProcess struct {
 	PID    int
 	Cmd    *exec.Cmd
 	Output string // Monitor identifier (e.g., "DP-1", "HDMI-A-0")
->>>>>>> 9fb844a4
 }
 
 // SystemD handles systemd integration
 type SystemD struct {
-<<<<<<< HEAD
-	config     *config.Config
-	processes  []*ScreensaverProcess
-	compositor compositor.Compositor
-=======
 	config    *config.Config
 	processes []ScreensaverProcess
 	mu        sync.Mutex // Protects processes slice
->>>>>>> 9fb844a4
 }
 
 // NewSystemD creates a new SystemD instance
 func NewSystemD(cfg *config.Config) *SystemD {
-	// Detect compositor
-	comp, err := compositor.DetectCompositor()
-	if err != nil {
-		if cfg.IsDebug() {
-			log.Printf("Warning: Failed to detect compositor: %v (multi-monitor may not work)", err)
-		}
-	} else if cfg.IsDebug() {
-		log.Printf("Detected compositor: %s", comp.Name())
-	}
-
 	return &SystemD{
-<<<<<<< HEAD
-		config:     cfg,
-		processes:  make([]*ScreensaverProcess, 0),
-		compositor: comp,
-	}
-}
-
-// LaunchScreensaver starts the screensaver on all outputs
-func (s *SystemD) LaunchScreensaver(command string) error {
-=======
 		config:    cfg,
 		processes: []ScreensaverProcess{},
 	}
@@ -77,147 +38,35 @@
 	s.mu.Lock()
 	defer s.mu.Unlock()
 
->>>>>>> 9fb844a4
 	// Parse the command string
 	args, err := parseCommand(command)
 	if err != nil {
 		return fmt.Errorf("failed to parse command: %w", err)
 	}
 
-	// If compositor not detected, launch on current output only
-	if s.compositor == nil {
-		if s.config.IsDebug() {
-			log.Println("No compositor detected, launching on current output only")
-		}
-		return s.launchSingle(args)
-	}
-
-	// Get all outputs
-	outputs, err := s.compositor.GetOutputs()
-	if err != nil {
-		if s.config.IsDebug() {
-			log.Printf("Failed to get outputs: %v, launching on current output only", err)
-		}
-		return s.launchSingle(args)
-	}
-
-	if len(outputs) == 0 {
-		return fmt.Errorf("no outputs found")
-	}
-
-	if s.config.IsDebug() {
-		log.Printf("Launching screensaver on %d outputs: %v", len(outputs), outputs)
-	}
-
-	// Save currently focused output to restore later
-	originalOutput, err := s.compositor.GetFocusedOutput()
-	if err != nil {
-		if s.config.IsDebug() {
-			log.Printf("Warning: Could not get focused output: %v", err)
-		}
-		originalOutput = ""
-	}
-
-	// Launch screensaver on each output
-	for _, output := range outputs {
-		if s.config.IsDebug() {
-			log.Printf("Focusing output: %s", output)
-		}
-
-		// Focus this output
-		if err := s.compositor.FocusOutput(output); err != nil {
-			if s.config.IsDebug() {
-				log.Printf("Warning: Failed to focus output %s: %v", output, err)
-			}
-			continue
-		}
-
-		// Small delay to allow focus to settle
-		time.Sleep(100 * time.Millisecond)
-
-		// Launch screensaver on this output
-		cmd := exec.Command(args[0], args[1:]...)
-		if err := cmd.Start(); err != nil {
-			if s.config.IsDebug() {
-				log.Printf("Warning: Failed to start screensaver on %s: %v", output, err)
-			}
-			continue
-		}
-
-		// Track this process
-		process := &ScreensaverProcess{
-			PID:    cmd.Process.Pid,
-			Cmd:    cmd,
-			Output: output,
-		}
-		s.processes = append(s.processes, process)
-
-		if s.config.IsDebug() {
-			log.Printf("Launched screensaver on %s with PID: %d", output, process.PID)
-		}
-
-		// Small delay between launches
-		time.Sleep(100 * time.Millisecond)
-	}
-
-	// Restore original focus
-	if originalOutput != "" {
-		if err := s.compositor.FocusOutput(originalOutput); err != nil {
-			if s.config.IsDebug() {
-				log.Printf("Warning: Failed to restore focus to %s: %v", originalOutput, err)
-			}
-		}
-	}
-
-	if len(s.processes) == 0 {
-		return fmt.Errorf("failed to launch screensaver on any output")
-	}
-
-	if s.config.IsDebug() {
-		log.Printf("Successfully launched %d screensaver instance(s)", len(s.processes))
-	}
-	return nil
-}
-
-// launchSingle launches screensaver on current output only (fallback)
-func (s *SystemD) launchSingle(args []string) error {
+	// Create the command
 	cmd := exec.Command(args[0], args[1:]...)
+
+	// Start the process
 	if err := cmd.Start(); err != nil {
 		return fmt.Errorf("failed to start screensaver: %w", err)
 	}
 
-<<<<<<< HEAD
-	process := &ScreensaverProcess{
-		PID:    cmd.Process.Pid,
-		Cmd:    cmd,
-		Output: "unknown",
-=======
 	// Store the process
 	process := ScreensaverProcess{
 		PID:    cmd.Process.Pid,
 		Cmd:    cmd,
 		Output: outputName,
->>>>>>> 9fb844a4
 	}
 	s.processes = append(s.processes, process)
 
 	if s.config.IsDebug() {
-<<<<<<< HEAD
-		log.Printf("Launched screensaver with PID: %d", process.PID)
-=======
 		log.Printf("Launched screensaver on %s with PID: %d", outputName, process.PID)
->>>>>>> 9fb844a4
 	}
 
 	return nil
 }
 
-<<<<<<< HEAD
-// StopScreensaver stops all screensaver instances
-func (s *SystemD) StopScreensaver() error {
-	if s.config.IsDebug() {
-		log.Printf("SystemD.StopScreensaver called - %d process(es) tracked", len(s.processes))
-=======
 // StopScreensaver stops all screensaver processes
 func (s *SystemD) StopScreensaver() error {
 	s.mu.Lock()
@@ -225,18 +74,13 @@
 
 	if s.config.IsDebug() {
 		log.Printf("StopScreensaver called - %d processes tracked", len(s.processes))
->>>>>>> 9fb844a4
 	}
 
 	if len(s.processes) == 0 {
 		if s.config.IsDebug() {
 			log.Println("No tracked processes, trying pkill anyway")
 		}
-<<<<<<< HEAD
-		// Try pkill as fallback
-=======
 		// Fallback: try pkill
->>>>>>> 9fb844a4
 		killCmd := exec.Command("pkill", "-f", "kitty.*--class.*sysc-walls-screensaver")
 		if err := killCmd.Run(); err != nil {
 			return fmt.Errorf("pkill failed and no tracked processes: %w", err)
@@ -248,66 +92,15 @@
 	}
 
 	// Kill all tracked processes
-<<<<<<< HEAD
-	var lastErr error
-	killedCount := 0
-
-	for _, process := range s.processes {
-		if process.Cmd == nil {
-			continue
-		}
-
-		if s.config.IsDebug() {
-			log.Printf("Killing screensaver on %s (PID: %d)", process.Output, process.PID)
-=======
 	var lastError error
 	for i, process := range s.processes {
 		if s.config.IsDebug() {
 			log.Printf("Killing process %d/%d: PID %d (output: %s)",
 				i+1, len(s.processes), process.PID, process.Output)
->>>>>>> 9fb844a4
 		}
 
 		// Try to kill the process
 		if err := process.Cmd.Process.Kill(); err != nil {
-<<<<<<< HEAD
-			if s.config.IsDebug() {
-				log.Printf("Failed to kill PID %d: %v", process.PID, err)
-			}
-			lastErr = err
-			continue
-		}
-
-		// Wait for it to finish (don't block on error)
-		go func(cmd *exec.Cmd) {
-			cmd.Wait()
-		}(process.Cmd)
-
-		killedCount++
-	}
-
-	// Also use pkill as backup to catch any orphaned processes
-	killCmd := exec.Command("pkill", "-f", "kitty.*--class.*sysc-walls-screensaver")
-	if err := killCmd.Run(); err == nil && s.config.IsDebug() {
-		log.Println("pkill also used as backup")
-	}
-
-	// Clear all processes
-	s.processes = make([]*ScreensaverProcess, 0)
-
-	if killedCount == 0 && lastErr != nil {
-		return fmt.Errorf("failed to stop any screensaver instances: %w", lastErr)
-	}
-
-	if s.config.IsDebug() {
-		log.Printf("Stopped %d screensaver instance(s)", killedCount)
-	}
-	return nil
-}
-
-// IsRunning checks if any screensaver instance is running
-func (s *SystemD) IsRunning() bool {
-=======
 			log.Printf("Failed to kill PID %d: %v", process.PID, err)
 			lastError = err
 			continue
@@ -334,35 +127,11 @@
 	s.mu.Lock()
 	defer s.mu.Unlock()
 
->>>>>>> 9fb844a4
 	if len(s.processes) == 0 {
 		return false
 	}
 
 	// Check if at least one process is still running
-<<<<<<< HEAD
-	for _, process := range s.processes {
-		if process.Cmd != nil && process.Cmd.Process != nil {
-			if err := process.Cmd.Process.Signal(os.Signal(nil)); err == nil {
-				return true
-			}
-		}
-	}
-
-	// No processes running, clear the list
-	s.processes = make([]*ScreensaverProcess, 0)
-	return false
-}
-
-// GetPID returns the process ID of the first screensaver instance if running
-func (s *SystemD) GetPID() (*int, error) {
-	if len(s.processes) == 0 {
-		return nil, fmt.Errorf("screensaver is not running")
-	}
-
-	pid := s.processes[0].PID
-	return &pid, nil
-=======
 	stillRunning := []ScreensaverProcess{}
 	for _, process := range s.processes {
 		if err := process.Cmd.Process.Signal(os.Signal(nil)); err == nil {
@@ -399,7 +168,6 @@
 	s.mu.Lock()
 	defer s.mu.Unlock()
 	return len(s.processes)
->>>>>>> 9fb844a4
 }
 
 // parseCommand parses a command string into arguments
